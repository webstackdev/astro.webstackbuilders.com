--- conflicted
+++ resolved
@@ -174,10 +174,7 @@
             {contactData.company.name}
           </a>
         </span>
-<<<<<<< HEAD
-      </div>
-=======
-      </span>
+      </div>
       {/* Page footer RSS link */}
       <span class:list={[styles.footerFeedIcon, 'flex items-center w-12 lg:h-12 lg:w-12']}>
         <a
@@ -205,19 +202,6 @@
 
       <BugReporter triggerId="bugReporterTrigger" />
     </div>
-    {/* Page footer Author link and Date */}
-    <div class:list={[styles.footerCopyright, 'flex justify-center py-4 sm:p-0 lg:mt-2']}>
-      <span>
-        &copy; 2018&ndash;{year}
-      </span>
-      <span class="ml-4">
-        <a rel="me" href={`${getSiteUrl()}/`} class="text-text underline decoration-dotted decoration-text underline-offset-4 hover:text-secondary hover:decoration-secondary focus:text-secondary focus:decoration-secondary focus:outline-none">
-          {contactData.company.name}
-        </a>
-      </span>
-    </div>
->>>>>>> f358e5ba
-    </div>
   </footer>
 </site-footer>
 <script>
