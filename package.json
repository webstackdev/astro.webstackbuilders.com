{
  "name": "webstackbuilders",
  "version": "0.0.1",
  "title": "Webstack Builders Company Website",
  "description": "This is the company website for Webstack Builders",
  "organization": "Webstack Builders",
  "author": "Kevin Brown <kevin@webstackbuilders.com> (https://webstackbuilders.com/)",
  "domain": "webstackbuilders.com",
  "email": "sales@webstackbuilders.com",
  "lang": "en",
  "locale": "en_US",
  "keywords": [],
  "license": "MIT",
  "repository": "https://github.com/webstackbuilders/webstack-builders-corporate-website",
  "bugs": {
    "url": "https://github.com/webstackbuilders/webstack-builders-corporate-website/issues"
  },
  "engines": {
    "node": ">=20.5.1",
    "npm": ">=10.1.0"
  },
  "type": "module",
  "packageManager": "npm@10.2.0",
  "browserslist": [
    "> 1%",
    "not IE 11"
  ],
  "scripts": {
    "build": "astro build",
    "build:sync": "astro sync",
    "build:check": "astro check",
    "clean": "rimraf dist",
    "dev": "astro dev",
    "lint": "npm run lint:format && npm run lint:style && npm run lint:code",
    "lint:code": "eslint \"src/**/*.{ts,tsx,astro}\"",
    "lint:format": "prettier --write . --plugin=prettier-plugin-astro",
    "lint:style": "npx stylelint \"src/**/*.{css,astro,ts,tsx}\"",
    "preview": "astro build && astro preview",
    "start": "astro dev",
    "test:e2e": "npx playwright test",
    "test:unit": "vitest"
  },
  "dependencies": {
    "@astrojs/check": "0.2.1",
<<<<<<< HEAD
    "@astrojs/mdx": "1.1.2",
=======
    "@astrojs/mdx": "1.1.1",
>>>>>>> f59eb4e4
    "@astrojs/tailwind": "5.0.2",
    "@tailwindcss/forms": "0.5.6",
    "@tailwindcss/typography": "0.5.10",
    "astro": "^3.3.0",
    "autoprefixer": "10.4.16",
    "cssnano": "6.0.1",
    "sass": "1.69.3",
    "tailwindcss": "3.3.3"
  },
  "devDependencies": {
    "@playwright/test": "1.39.0",
    "@types/node": "20.8.6",
    "@typescript-eslint/eslint-plugin": "6.7.5",
    "@typescript-eslint/parser": "6.7.5",
    "@untile/stylelint-config-react": "2.0.1",
    "dotenv": "16.3.1",
    "eslint": "8.51.0",
    "eslint-plugin-astro": "0.29.1",
    "eslint-plugin-jsx-a11y": "6.7.1",
    "jsdom": "22.1.0",
    "postcss-html": "1.5.0",
    "prettier": "3.0.3",
    "prettier-plugin-astro": "0.12.0",
    "rimraf": "5.0.5",
    "stylelint": "15.10.3",
    "stylelint-config-html": "1.1.0",
    "stylelint-config-standard": "34.0.0",
    "stylelint-config-standard-scss": "11.0.0",
    "typescript": "5.2.2",
    "vitest": "0.34.6"
  }
}<|MERGE_RESOLUTION|>--- conflicted
+++ resolved
@@ -41,12 +41,8 @@
     "test:unit": "vitest"
   },
   "dependencies": {
-    "@astrojs/check": "0.2.1",
-<<<<<<< HEAD
-    "@astrojs/mdx": "1.1.2",
-=======
+    "@astrojs/check": "0.2.0",
     "@astrojs/mdx": "1.1.1",
->>>>>>> f59eb4e4
     "@astrojs/tailwind": "5.0.2",
     "@tailwindcss/forms": "0.5.6",
     "@tailwindcss/typography": "0.5.10",
