--- conflicted
+++ resolved
@@ -109,11 +109,7 @@
     "@types/svg-sprite": "0.0.39",
     "@types/to-ico": "1.1.3",
     "@types/yargs": "17.0.33",
-<<<<<<< HEAD
-    "@typescript-eslint/eslint-plugin": "8.31.0",
-=======
     "@typescript-eslint/eslint-plugin": "8.31.1",
->>>>>>> c4f91a7f
     "@typescript-eslint/parser": "8.31.1",
     "confusing-browser-globals": "1.0.11",
     "cross-spawn": "7.0.6",
